--- conflicted
+++ resolved
@@ -329,13 +329,11 @@
         case SUMO_TAG_CF_ACC:
             vtype->myCarFollowModel = new MSCFModel_ACC(vtype);
             break;
-<<<<<<< HEAD
+        case SUMO_TAG_CF_CACC:
+            vtype->myCarFollowModel = new MSCFModel_CACC(vtype);
+            break;
         case SUMO_TAG_CF_CC:
             vtype->myCarFollowModel = new MSCFModel_CC(vtype);
-=======
-        case SUMO_TAG_CF_CACC:
-            vtype->myCarFollowModel = new MSCFModel_CACC(vtype);
->>>>>>> 2147d155
             break;
         case SUMO_TAG_CF_KRAUSS:
         default:
